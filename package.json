{
  "name": "react-ux-analyzer",
  "displayName": "React UX Analyzer",
  "description": "Automatically scan react code (JSX) for usability principles. ",
  "version": "0.0.1",
  "publisher": "local-dev",
  "engines": {
    "vscode": "^1.102.0"
  },
  "categories": [
    "Other"
  ],
  "activationEvents": [
    "*"
  ],
  "main": "./extension.js",
  "contributes": {
    "commands": [
      {
        "command": "react-ux-analyzer.helloWorld",
        "title": "Hello World"
      },
      {
        "command": "react-ux-analyzer.analyzeBreadcrumbs",
        "title": "Analyze Breadcrumbs (Nielsen #1: Visibility & System Status)",
        "category": "React UX Analyzer"
      },
      {
        "command": "react-ux-analyzer.analyzeLoading",
        "title": "Analyze Loading States (Nielsen #1: Visibility & System Status)",
        "category": "React UX Analyzer"
      },
      {
        "command": "react-ux-analyzer.analyzeMatchSystem",
        "title": "Analyze Match System with Real World (Nielsen #2: Match Between System & Real World)",
        "category": "React UX Analyzer"
      },
      {
        "command": "react-ux-analyzer.analyzeControlExits",
        "title": "Analyze Control Exits (Nielsen #3: User Control & Freedom)",
        "category": "React UX Analyzer"
      },
      {
        "command": "react-ux-analyzer.analyzePageConsistency",
        "title": "Analyze Page Consistency (Nielsen #4: Consistency & Standards)",
        "category": "React UX Analyzer"
      },
      {
        "command": "react-ux-analyzer.analyzeErrorPrevention",
        "title": "Analyze Error Prevention (Nielsen #5: Error Prevention)",
        "category": "React UX Analyzer"
      },
      {
        "command": "react-ux-analyzer.analyzeRecognition",
        "title": "Analyze Recognition Cues (Nielsen #6: Recognition Rather Than Recall)",
        "category": "React UX Analyzer"
      },
      {
        "command": "react-ux-analyzer.analyzeShortcuts",
        "title": "Analyze Shortcuts (Nielsen #7: Flexibility & Efficiency of Use)",
        "category": "React UX Analyzer"
      },
      {
        "command": "react-ux-analyzer.analyzeHelpError",
        "title": "Analyze Help for Error Recognition (Nielsen #9: Help Users Recognize, Diagnose, and Recover from Errors)",
        "category": "React UX Analyzer"
      },
      {
        "command": "react-ux-analyzer.analyzeHelp",
        "title": "Analyze Help Features (Nielsen #10: Help & Documentation)",
        "category": "React UX Analyzer"
      },
      {
        "command": "react-ux-analyzer.analyzeVisualQuality",
        "title": "Analyze Visual Quality (NIMA)",
        "category": "React UX Analyzer"
      }
    ],
    "menus": {
      "explorer/context": [
        {
          "when": "resourceExtname == .jsx || resourceExtname == .tsx || resourceExtname == .js || resourceExtname == .ts",
          "command": "react-ux-analyzer.analyzeBreadcrumbs",
          "group": "navigation"
        },
        {
          "when": "resourceExtname == .jsx || resourceExtname == .tsx || resourceExtname == .js || resourceExtname == .ts",
          "command": "react-ux-analyzer.analyzeLoading",
          "group": "navigation"
        }
      ],
      "editor/context": [
        {
          "when": "resourceExtname == .jsx || resourceExtname == .tsx || resourceExtname == .js || resourceExtname == .ts",
          "command": "react-ux-analyzer.analyzeBreadcrumbs",
          "group": "navigation"
        },
        {
          "when": "resourceExtname == .jsx || resourceExtname == .tsx || resourceExtname == .js || resourceExtname == .ts",
          "command": "react-ux-analyzer.analyzeLoading",
          "group": "navigation"
        }
      ]
    }
  },
  "scripts": {
    "lint": "eslint .",
    "pretest": "npm run lint",
    "test": "vscode-test"
  },
  "dependencies": {
    "@babel/parser": "^7.28.4",
    "@babel/traverse": "^7.28.4",
    "dotenv": "^17.2.2",
<<<<<<< HEAD
    "node-fetch": "^3.3.2",
=======
    "node-fetch": "^2.7.0",
    "puppeteer": "^24.22.0",
>>>>>>> 9ef06bc8
    "react": "^18.0.0"
  },
  "devDependencies": {
    "@types/mocha": "^10.0.10",
    "@types/node": "20.x",
    "@types/react": "^18.0.0",
    "@types/vscode": "^1.102.0",
    "@vscode/test-cli": "^0.0.11",
    "@vscode/test-electron": "^2.5.2",
    "eslint": "^9.25.1"
  }
}<|MERGE_RESOLUTION|>--- conflicted
+++ resolved
@@ -112,12 +112,8 @@
     "@babel/parser": "^7.28.4",
     "@babel/traverse": "^7.28.4",
     "dotenv": "^17.2.2",
-<<<<<<< HEAD
+    "puppeteer": "^24.22.0",
     "node-fetch": "^3.3.2",
-=======
-    "node-fetch": "^2.7.0",
-    "puppeteer": "^24.22.0",
->>>>>>> 9ef06bc8
     "react": "^18.0.0"
   },
   "devDependencies": {
